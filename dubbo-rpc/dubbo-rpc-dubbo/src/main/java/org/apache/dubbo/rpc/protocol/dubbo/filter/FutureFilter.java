--- conflicted
+++ resolved
@@ -216,12 +216,8 @@
         if (methodModel == null) {
             return null;
         }
-<<<<<<< HEAD
-        final ConsumerMethodModel.AsyncMethodInfo asyncMethodInfo = (ConsumerMethodModel.AsyncMethodInfo) methodModel.getAttribute(Constants.ASYNC_KEY);
-=======
 
         final ConsumerMethodModel.AsyncMethodInfo asyncMethodInfo = methodModel.getAsyncInfo();
->>>>>>> 6e4ff91d
         if (asyncMethodInfo == null) {
             return null;
         }
