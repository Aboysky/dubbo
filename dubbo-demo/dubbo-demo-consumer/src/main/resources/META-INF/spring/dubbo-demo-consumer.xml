--- conflicted
+++ resolved
@@ -1,46 +1,38 @@
-<?xml version="1.0" encoding="UTF-8"?>
-<!--
-  Licensed to the Apache Software Foundation (ASF) under one or more
-  contributor license agreements.  See the NOTICE file distributed with
-  this work for additional information regarding copyright ownership.
-  The ASF licenses this file to You under the Apache License, Version 2.0
-  (the "License"); you may not use this file except in compliance with
-  the License.  You may obtain a copy of the License at
-
-      http://www.apache.org/licenses/LICENSE-2.0
-
-  Unless required by applicable law or agreed to in writing, software
-  distributed under the License is distributed on an "AS IS" BASIS,
-  WITHOUT WARRANTIES OR CONDITIONS OF ANY KIND, either express or implied.
-  See the License for the specific language governing permissions and
-  limitations under the License.
-  -->
-<beans xmlns:xsi="http://www.w3.org/2001/XMLSchema-instance"
-       xmlns:dubbo="http://dubbo.apache.org/schema/dubbo"
-       xmlns="http://www.springframework.org/schema/beans"
-       xsi:schemaLocation="http://www.springframework.org/schema/beans http://www.springframework.org/schema/beans/spring-beans-4.3.xsd
-       http://dubbo.apache.org/schema/dubbo http://dubbo.apache.org/schema/dubbo/dubbo.xsd">
-
-    <dubbo:application name="demo-consumer"/>
-
-    <!-- use multicast registry center to discover service -->
-<<<<<<< HEAD
-    <!--<dubbo:registry group="dubboregistrygroup1" address="zookeeper://127.0.0.1:2181" default="true"/>-->
-    <!--<dubbo:registry group="dubboregistrygroup1" address="zookeeper://127.0.0.1:2181"/>-->
-
-    <!--<dubbo:servicestore address="zookeeper://127.0.0.1:2181"/>-->
-    <dubbo:configcenter type="zookeeper" address="127.0.0.1:2181"
-                        dataid="dubbo.properties"/>
-=======
-    <!--  <dubbo:registry group="dubboregistrygroup1" address="zookeeper://127.0.0.1:2181" default="true"/>
-      <dubbo:registry group="dubboregistrygroup1" address="zookeeper://127.0.0.1:2181"/>-->
-
-    <dubbo:configcenter type="zookeeper" address="127.0.0.1:2181" namespace="dubboregistrygroup1"
-                        configfile="dubbo.properties"/>
->>>>>>> 201d1f30
-
-    <!-- generate proxy for the remote service, then demoService can be used in the same way as the
-    local regular interface -->
-    <dubbo:reference id="demoService" check="false" interface="org.apache.dubbo.demo.DemoService"/>
-
-</beans>
+<?xml version="1.0" encoding="UTF-8"?>
+<!--
+  Licensed to the Apache Software Foundation (ASF) under one or more
+  contributor license agreements.  See the NOTICE file distributed with
+  this work for additional information regarding copyright ownership.
+  The ASF licenses this file to You under the Apache License, Version 2.0
+  (the "License"); you may not use this file except in compliance with
+  the License.  You may obtain a copy of the License at
+
+      http://www.apache.org/licenses/LICENSE-2.0
+
+  Unless required by applicable law or agreed to in writing, software
+  distributed under the License is distributed on an "AS IS" BASIS,
+  WITHOUT WARRANTIES OR CONDITIONS OF ANY KIND, either express or implied.
+  See the License for the specific language governing permissions and
+  limitations under the License.
+  -->
+<beans xmlns:xsi="http://www.w3.org/2001/XMLSchema-instance"
+       xmlns:dubbo="http://dubbo.apache.org/schema/dubbo"
+       xmlns="http://www.springframework.org/schema/beans"
+       xsi:schemaLocation="http://www.springframework.org/schema/beans http://www.springframework.org/schema/beans/spring-beans-4.3.xsd
+       http://dubbo.apache.org/schema/dubbo http://dubbo.apache.org/schema/dubbo/dubbo.xsd">
+
+    <dubbo:application name="demo-consumer"/>
+
+    <!-- use multicast registry center to discover service -->
+
+    <!--  <dubbo:registry group="dubboregistrygroup1" address="zookeeper://127.0.0.1:2181" default="true"/>
+      <dubbo:registry group="dubboregistrygroup1" address="zookeeper://127.0.0.1:2181"/>-->
+
+    <dubbo:configcenter type="zookeeper" address="127.0.0.1:2181" namespace="dubboregistrygroup1"
+                        configfile="dubbo.properties"/>
+
+    <!-- generate proxy for the remote service, then demoService can be used in the same way as the
+    local regular interface -->
+    <dubbo:reference id="demoService" check="false" interface="org.apache.dubbo.demo.DemoService"/>
+
+</beans>