<!--
  Licensed to the Apache Software Foundation (ASF) under one or more
  contributor license agreements.  See the NOTICE file distributed with
  this work for additional information regarding copyright ownership.
  The ASF licenses this file to You under the Apache License, Version 2.0
  (the "License"); you may not use this file except in compliance with
  the License.  You may obtain a copy of the License at

      http://www.apache.org/licenses/LICENSE-2.0

  Unless required by applicable law or agreed to in writing, software
  distributed under the License is distributed on an "AS IS" BASIS,
  WITHOUT WARRANTIES OR CONDITIONS OF ANY KIND, either express or implied.
  See the License for the specific language governing permissions and
  limitations under the License.
  -->
<project xmlns="http://maven.apache.org/POM/4.0.0" xmlns:xsi="http://www.w3.org/2001/XMLSchema-instance" xsi:schemaLocation="http://maven.apache.org/POM/4.0.0 http://maven.apache.org/maven-v4_0_0.xsd">
    <modelVersion>4.0.0</modelVersion>
    <parent>
        <groupId>org.apache.dubbo</groupId>
        <artifactId>dubbo-demo-xml</artifactId>
        <version>${revision}</version>
    </parent>
    <artifactId>dubbo-demo-xml-consumer</artifactId>
    <packaging>jar</packaging>
    <name>${project.artifactId}</name>
    <description>The demo consumer module of dubbo project</description>
    <properties>
        <skip_maven_deploy>true</skip_maven_deploy>
    </properties>
    <dependencies>
        <dependency>
            <groupId>org.apache.dubbo</groupId>
            <artifactId>dubbo-demo-interface</artifactId>
            <version>${project.parent.version}</version>
        </dependency>
        <dependency>
            <groupId>org.apache.dubbo</groupId>
            <artifactId>dubbo-registry-multicast</artifactId>
        </dependency>
        <dependency>
            <groupId>org.apache.dubbo</groupId>
<<<<<<< HEAD
=======
            <artifactId>dubbo-registry-nacos</artifactId>
        </dependency>
        <dependency>
            <groupId>com.alibaba.nacos</groupId>
            <artifactId>nacos-client</artifactId>
        </dependency>
        <dependency>
            <groupId>org.apache.dubbo</groupId>
>>>>>>> 5d82371e
            <artifactId>dubbo-registry-zookeeper</artifactId>
        </dependency>
        <dependency>
            <groupId>org.apache.dubbo</groupId>
            <artifactId>dubbo-configcenter-zookeeper</artifactId>
        </dependency>
        <dependency>
            <groupId>org.apache.dubbo</groupId>
<<<<<<< HEAD
=======
            <artifactId>dubbo-configcenter-nacos</artifactId>
        </dependency>
        <dependency>
            <groupId>org.apache.dubbo</groupId>
            <artifactId>dubbo-metadata-report-nacos</artifactId>
        </dependency>
        <dependency>
            <groupId>org.apache.dubbo</groupId>
>>>>>>> 5d82371e
            <artifactId>dubbo-config-spring</artifactId>
        </dependency>
        <dependency>
            <groupId>org.apache.dubbo</groupId>
            <artifactId>dubbo-rpc-dubbo</artifactId>
        </dependency>
        <dependency>
            <groupId>org.apache.dubbo</groupId>
            <artifactId>dubbo-remoting-netty4</artifactId>
        </dependency>
        <dependency>
            <groupId>org.apache.dubbo</groupId>
            <artifactId>dubbo-serialization-hessian2</artifactId>
        </dependency>
    </dependencies>
</project><|MERGE_RESOLUTION|>--- conflicted
+++ resolved
@@ -40,8 +40,6 @@
         </dependency>
         <dependency>
             <groupId>org.apache.dubbo</groupId>
-<<<<<<< HEAD
-=======
             <artifactId>dubbo-registry-nacos</artifactId>
         </dependency>
         <dependency>
@@ -50,7 +48,6 @@
         </dependency>
         <dependency>
             <groupId>org.apache.dubbo</groupId>
->>>>>>> 5d82371e
             <artifactId>dubbo-registry-zookeeper</artifactId>
         </dependency>
         <dependency>
@@ -59,8 +56,6 @@
         </dependency>
         <dependency>
             <groupId>org.apache.dubbo</groupId>
-<<<<<<< HEAD
-=======
             <artifactId>dubbo-configcenter-nacos</artifactId>
         </dependency>
         <dependency>
@@ -69,7 +64,6 @@
         </dependency>
         <dependency>
             <groupId>org.apache.dubbo</groupId>
->>>>>>> 5d82371e
             <artifactId>dubbo-config-spring</artifactId>
         </dependency>
         <dependency>
