<<<<<<< HEAD
/*
 * Licensed to the Apache Software Foundation (ASF) under one or more
 * contributor license agreements.  See the NOTICE file distributed with
 * this work for additional information regarding copyright ownership.
 * The ASF licenses this file to You under the Apache License, Version 2.0
 * (the "License"); you may not use this file except in compliance with
 * the License.  You may obtain a copy of the License at
 *
 *     http://www.apache.org/licenses/LICENSE-2.0
 *
 * Unless required by applicable law or agreed to in writing, software
 * distributed under the License is distributed on an "AS IS" BASIS,
 * WITHOUT WARRANTIES OR CONDITIONS OF ANY KIND, either express or implied.
 * See the License for the specific language governing permissions and
 * limitations under the License.
 */
package org.apache.dubbo.rpc.cluster.support;

import org.apache.dubbo.common.URL;
import org.apache.dubbo.rpc.AppResponse;
import org.apache.dubbo.rpc.Invoker;
import org.apache.dubbo.rpc.Result;
import org.apache.dubbo.rpc.RpcContext;
import org.apache.dubbo.rpc.RpcException;
import org.apache.dubbo.rpc.RpcInvocation;
import org.apache.dubbo.rpc.cluster.Directory;

import org.junit.jupiter.api.Assertions;
import org.junit.jupiter.api.BeforeEach;
import org.junit.jupiter.api.Test;

import java.util.ArrayList;
import java.util.List;
import java.util.Map;

import static org.junit.jupiter.api.Assertions.assertFalse;
import static org.mockito.BDDMockito.given;
import static org.mockito.Mockito.mock;

/**
 * ForkingClusterInvokerTest
 */
@SuppressWarnings("unchecked")
public class ForkingClusterInvokerTest {

    private List<Invoker<ForkingClusterInvokerTest>> invokers = new ArrayList<Invoker<ForkingClusterInvokerTest>>();
    private URL url = URL.valueOf("test://test:11/test?forks=2");
    private Invoker<ForkingClusterInvokerTest> invoker1 = mock(Invoker.class);
    private Invoker<ForkingClusterInvokerTest> invoker2 = mock(Invoker.class);
    private Invoker<ForkingClusterInvokerTest> invoker3 = mock(Invoker.class);
    private RpcInvocation invocation = new RpcInvocation();
    private Directory<ForkingClusterInvokerTest> dic;
    private Result result = new AppResponse();

    @BeforeEach
    public void setUp() throws Exception {

        dic = mock(Directory.class);

        given(dic.getUrl()).willReturn(url);
        given(dic.list(invocation)).willReturn(invokers);
        given(dic.getInterface()).willReturn(ForkingClusterInvokerTest.class);

        invocation.setMethodName("method1");

        invokers.add(invoker1);
        invokers.add(invoker2);
        invokers.add(invoker3);

    }

    private void resetInvokerToException() {
        given(invoker1.invoke(invocation)).willThrow(new RuntimeException());
        given(invoker1.getUrl()).willReturn(url);
        given(invoker1.isAvailable()).willReturn(true);
        given(invoker1.getInterface()).willReturn(ForkingClusterInvokerTest.class);

        given(invoker2.invoke(invocation)).willThrow(new RuntimeException());
        given(invoker2.getUrl()).willReturn(url);
        given(invoker2.isAvailable()).willReturn(true);
        given(invoker2.getInterface()).willReturn(ForkingClusterInvokerTest.class);

        given(invoker3.invoke(invocation)).willThrow(new RuntimeException());
        given(invoker3.getUrl()).willReturn(url);
        given(invoker3.isAvailable()).willReturn(true);
        given(invoker3.getInterface()).willReturn(ForkingClusterInvokerTest.class);
    }

    private void resetInvokerToNoException() {
        given(invoker1.invoke(invocation)).willReturn(result);
        given(invoker1.getUrl()).willReturn(url);
        given(invoker1.isAvailable()).willReturn(true);
        given(invoker1.getInterface()).willReturn(ForkingClusterInvokerTest.class);

        given(invoker2.invoke(invocation)).willReturn(result);
        given(invoker2.getUrl()).willReturn(url);
        given(invoker2.isAvailable()).willReturn(true);
        given(invoker2.getInterface()).willReturn(ForkingClusterInvokerTest.class);

        given(invoker3.invoke(invocation)).willReturn(result);
        given(invoker3.getUrl()).willReturn(url);
        given(invoker3.isAvailable()).willReturn(true);
        given(invoker3.getInterface()).willReturn(ForkingClusterInvokerTest.class);
    }

    @Test
    public void testInvokeException() {
        resetInvokerToException();
        ForkingClusterInvoker<ForkingClusterInvokerTest> invoker = new ForkingClusterInvoker<ForkingClusterInvokerTest>(
                dic);

        try {
            invoker.invoke(invocation);
            Assertions.fail();
        } catch (RpcException expected) {
            Assertions.assertTrue(expected.getMessage().contains("Failed to forking invoke provider"));
            assertFalse(expected.getCause() instanceof RpcException);
        }
    }

    @Test
    public void testClearRpcContext() {
        resetInvokerToException();
        ForkingClusterInvoker<ForkingClusterInvokerTest> invoker = new ForkingClusterInvoker<ForkingClusterInvokerTest>(
                dic);

        String attachKey = "attach";
        String attachValue = "value";

        RpcContext.getContext().setAttachment(attachKey, attachValue);

        Map<String, String> attachments = RpcContext.getContext().getAttachments();
        Assertions.assertTrue(attachments != null && attachments.size() == 1, "set attachment failed!");
        try {
            invoker.invoke(invocation);
            Assertions.fail();
        } catch (RpcException expected) {
            Assertions.assertTrue(expected.getMessage().contains("Failed to forking invoke provider"), "Succeeded to forking invoke provider !");
            assertFalse(expected.getCause() instanceof RpcException);
        }
        Map<String, String> afterInvoke = RpcContext.getContext().getAttachments();
        Assertions.assertTrue(afterInvoke != null && afterInvoke.size() == 0, "clear attachment failed!");
    }

    @Test()
    public void testInvokeNoException() {

        resetInvokerToNoException();

        ForkingClusterInvoker<ForkingClusterInvokerTest> invoker = new ForkingClusterInvoker<ForkingClusterInvokerTest>(
                dic);
        Result ret = invoker.invoke(invocation);
        Assertions.assertSame(result, ret);
    }

=======
/*
 * Licensed to the Apache Software Foundation (ASF) under one or more
 * contributor license agreements.  See the NOTICE file distributed with
 * this work for additional information regarding copyright ownership.
 * The ASF licenses this file to You under the Apache License, Version 2.0
 * (the "License"); you may not use this file except in compliance with
 * the License.  You may obtain a copy of the License at
 *
 *     http://www.apache.org/licenses/LICENSE-2.0
 *
 * Unless required by applicable law or agreed to in writing, software
 * distributed under the License is distributed on an "AS IS" BASIS,
 * WITHOUT WARRANTIES OR CONDITIONS OF ANY KIND, either express or implied.
 * See the License for the specific language governing permissions and
 * limitations under the License.
 */
package org.apache.dubbo.rpc.cluster.support;

import org.apache.dubbo.common.URL;
import org.apache.dubbo.rpc.AppResponse;
import org.apache.dubbo.rpc.Invoker;
import org.apache.dubbo.rpc.Result;
import org.apache.dubbo.rpc.RpcContext;
import org.apache.dubbo.rpc.RpcException;
import org.apache.dubbo.rpc.RpcInvocation;
import org.apache.dubbo.rpc.cluster.Directory;
import org.junit.jupiter.api.Assertions;
import org.junit.jupiter.api.BeforeEach;
import org.junit.jupiter.api.Test;

import java.util.ArrayList;
import java.util.List;
import java.util.Map;

import static org.junit.jupiter.api.Assertions.assertFalse;
import static org.mockito.BDDMockito.given;
import static org.mockito.Mockito.mock;

/**
 * ForkingClusterInvokerTest
 */
@SuppressWarnings("unchecked")
public class ForkingClusterInvokerTest {

    private List<Invoker<ForkingClusterInvokerTest>> invokers = new ArrayList<Invoker<ForkingClusterInvokerTest>>();
    private URL url = URL.valueOf("test://test:11/test?forks=2");
    private Invoker<ForkingClusterInvokerTest> invoker1 = mock(Invoker.class);
    private Invoker<ForkingClusterInvokerTest> invoker2 = mock(Invoker.class);
    private Invoker<ForkingClusterInvokerTest> invoker3 = mock(Invoker.class);
    private RpcInvocation invocation = new RpcInvocation();
    private Directory<ForkingClusterInvokerTest> dic;
    private Result result = new AppResponse();

    @BeforeEach
    public void setUp() throws Exception {

        dic = mock(Directory.class);

        given(dic.getUrl()).willReturn(url);
        given(dic.list(invocation)).willReturn(invokers);
        given(dic.getInterface()).willReturn(ForkingClusterInvokerTest.class);

        invocation.setMethodName("method1");

        invokers.add(invoker1);
        invokers.add(invoker2);
        invokers.add(invoker3);

    }

    private void resetInvokerToException() {
        given(invoker1.invoke(invocation)).willThrow(new RuntimeException());
        given(invoker1.getUrl()).willReturn(url);
        given(invoker1.isAvailable()).willReturn(true);
        given(invoker1.getInterface()).willReturn(ForkingClusterInvokerTest.class);

        given(invoker2.invoke(invocation)).willThrow(new RuntimeException());
        given(invoker2.getUrl()).willReturn(url);
        given(invoker2.isAvailable()).willReturn(true);
        given(invoker2.getInterface()).willReturn(ForkingClusterInvokerTest.class);

        given(invoker3.invoke(invocation)).willThrow(new RuntimeException());
        given(invoker3.getUrl()).willReturn(url);
        given(invoker3.isAvailable()).willReturn(true);
        given(invoker3.getInterface()).willReturn(ForkingClusterInvokerTest.class);
    }

    private void resetInvokerToNoException() {
        given(invoker1.invoke(invocation)).willReturn(result);
        given(invoker1.getUrl()).willReturn(url);
        given(invoker1.isAvailable()).willReturn(true);
        given(invoker1.getInterface()).willReturn(ForkingClusterInvokerTest.class);

        given(invoker2.invoke(invocation)).willReturn(result);
        given(invoker2.getUrl()).willReturn(url);
        given(invoker2.isAvailable()).willReturn(true);
        given(invoker2.getInterface()).willReturn(ForkingClusterInvokerTest.class);

        given(invoker3.invoke(invocation)).willReturn(result);
        given(invoker3.getUrl()).willReturn(url);
        given(invoker3.isAvailable()).willReturn(true);
        given(invoker3.getInterface()).willReturn(ForkingClusterInvokerTest.class);
    }

    @Test
    public void testInvokeException() {
        resetInvokerToException();
        ForkingClusterInvoker<ForkingClusterInvokerTest> invoker = new ForkingClusterInvoker<ForkingClusterInvokerTest>(
                dic);

        try {
            invoker.invoke(invocation);
            Assertions.fail();
        } catch (RpcException expected) {
            Assertions.assertTrue(expected.getMessage().contains("Failed to forking invoke provider"));
            assertFalse(expected.getCause() instanceof RpcException);
        }
    }

    @Test
    public void testClearRpcContext() {
        resetInvokerToException();
        ForkingClusterInvoker<ForkingClusterInvokerTest> invoker = new ForkingClusterInvoker<ForkingClusterInvokerTest>(
                dic);

        String attachKey = "attach";
        String attachValue = "value";

        RpcContext.getContext().setAttachment(attachKey, attachValue);

        Map<String, Object> attachments = RpcContext.getContext().getAttachments();
        Assertions.assertTrue(attachments != null && attachments.size() == 1, "set attachment failed!");
        try {
            invoker.invoke(invocation);
            Assertions.fail();
        } catch (RpcException expected) {
            Assertions.assertTrue(expected.getMessage().contains("Failed to forking invoke provider"), "Succeeded to forking invoke provider !");
            assertFalse(expected.getCause() instanceof RpcException);
        }
        Map<String, Object> afterInvoke = RpcContext.getContext().getAttachments();
        Assertions.assertTrue(afterInvoke != null && afterInvoke.size() == 0, "clear attachment failed!");
    }

    @Test()
    public void testInvokeNoException() {

        resetInvokerToNoException();

        ForkingClusterInvoker<ForkingClusterInvokerTest> invoker = new ForkingClusterInvoker<ForkingClusterInvokerTest>(
                dic);
        Result ret = invoker.invoke(invocation);
        Assertions.assertSame(result, ret);
    }

>>>>>>> 8e624056
}<|MERGE_RESOLUTION|>--- conflicted
+++ resolved
@@ -1,160 +1,3 @@
-<<<<<<< HEAD
-/*
- * Licensed to the Apache Software Foundation (ASF) under one or more
- * contributor license agreements.  See the NOTICE file distributed with
- * this work for additional information regarding copyright ownership.
- * The ASF licenses this file to You under the Apache License, Version 2.0
- * (the "License"); you may not use this file except in compliance with
- * the License.  You may obtain a copy of the License at
- *
- *     http://www.apache.org/licenses/LICENSE-2.0
- *
- * Unless required by applicable law or agreed to in writing, software
- * distributed under the License is distributed on an "AS IS" BASIS,
- * WITHOUT WARRANTIES OR CONDITIONS OF ANY KIND, either express or implied.
- * See the License for the specific language governing permissions and
- * limitations under the License.
- */
-package org.apache.dubbo.rpc.cluster.support;
-
-import org.apache.dubbo.common.URL;
-import org.apache.dubbo.rpc.AppResponse;
-import org.apache.dubbo.rpc.Invoker;
-import org.apache.dubbo.rpc.Result;
-import org.apache.dubbo.rpc.RpcContext;
-import org.apache.dubbo.rpc.RpcException;
-import org.apache.dubbo.rpc.RpcInvocation;
-import org.apache.dubbo.rpc.cluster.Directory;
-
-import org.junit.jupiter.api.Assertions;
-import org.junit.jupiter.api.BeforeEach;
-import org.junit.jupiter.api.Test;
-
-import java.util.ArrayList;
-import java.util.List;
-import java.util.Map;
-
-import static org.junit.jupiter.api.Assertions.assertFalse;
-import static org.mockito.BDDMockito.given;
-import static org.mockito.Mockito.mock;
-
-/**
- * ForkingClusterInvokerTest
- */
-@SuppressWarnings("unchecked")
-public class ForkingClusterInvokerTest {
-
-    private List<Invoker<ForkingClusterInvokerTest>> invokers = new ArrayList<Invoker<ForkingClusterInvokerTest>>();
-    private URL url = URL.valueOf("test://test:11/test?forks=2");
-    private Invoker<ForkingClusterInvokerTest> invoker1 = mock(Invoker.class);
-    private Invoker<ForkingClusterInvokerTest> invoker2 = mock(Invoker.class);
-    private Invoker<ForkingClusterInvokerTest> invoker3 = mock(Invoker.class);
-    private RpcInvocation invocation = new RpcInvocation();
-    private Directory<ForkingClusterInvokerTest> dic;
-    private Result result = new AppResponse();
-
-    @BeforeEach
-    public void setUp() throws Exception {
-
-        dic = mock(Directory.class);
-
-        given(dic.getUrl()).willReturn(url);
-        given(dic.list(invocation)).willReturn(invokers);
-        given(dic.getInterface()).willReturn(ForkingClusterInvokerTest.class);
-
-        invocation.setMethodName("method1");
-
-        invokers.add(invoker1);
-        invokers.add(invoker2);
-        invokers.add(invoker3);
-
-    }
-
-    private void resetInvokerToException() {
-        given(invoker1.invoke(invocation)).willThrow(new RuntimeException());
-        given(invoker1.getUrl()).willReturn(url);
-        given(invoker1.isAvailable()).willReturn(true);
-        given(invoker1.getInterface()).willReturn(ForkingClusterInvokerTest.class);
-
-        given(invoker2.invoke(invocation)).willThrow(new RuntimeException());
-        given(invoker2.getUrl()).willReturn(url);
-        given(invoker2.isAvailable()).willReturn(true);
-        given(invoker2.getInterface()).willReturn(ForkingClusterInvokerTest.class);
-
-        given(invoker3.invoke(invocation)).willThrow(new RuntimeException());
-        given(invoker3.getUrl()).willReturn(url);
-        given(invoker3.isAvailable()).willReturn(true);
-        given(invoker3.getInterface()).willReturn(ForkingClusterInvokerTest.class);
-    }
-
-    private void resetInvokerToNoException() {
-        given(invoker1.invoke(invocation)).willReturn(result);
-        given(invoker1.getUrl()).willReturn(url);
-        given(invoker1.isAvailable()).willReturn(true);
-        given(invoker1.getInterface()).willReturn(ForkingClusterInvokerTest.class);
-
-        given(invoker2.invoke(invocation)).willReturn(result);
-        given(invoker2.getUrl()).willReturn(url);
-        given(invoker2.isAvailable()).willReturn(true);
-        given(invoker2.getInterface()).willReturn(ForkingClusterInvokerTest.class);
-
-        given(invoker3.invoke(invocation)).willReturn(result);
-        given(invoker3.getUrl()).willReturn(url);
-        given(invoker3.isAvailable()).willReturn(true);
-        given(invoker3.getInterface()).willReturn(ForkingClusterInvokerTest.class);
-    }
-
-    @Test
-    public void testInvokeException() {
-        resetInvokerToException();
-        ForkingClusterInvoker<ForkingClusterInvokerTest> invoker = new ForkingClusterInvoker<ForkingClusterInvokerTest>(
-                dic);
-
-        try {
-            invoker.invoke(invocation);
-            Assertions.fail();
-        } catch (RpcException expected) {
-            Assertions.assertTrue(expected.getMessage().contains("Failed to forking invoke provider"));
-            assertFalse(expected.getCause() instanceof RpcException);
-        }
-    }
-
-    @Test
-    public void testClearRpcContext() {
-        resetInvokerToException();
-        ForkingClusterInvoker<ForkingClusterInvokerTest> invoker = new ForkingClusterInvoker<ForkingClusterInvokerTest>(
-                dic);
-
-        String attachKey = "attach";
-        String attachValue = "value";
-
-        RpcContext.getContext().setAttachment(attachKey, attachValue);
-
-        Map<String, String> attachments = RpcContext.getContext().getAttachments();
-        Assertions.assertTrue(attachments != null && attachments.size() == 1, "set attachment failed!");
-        try {
-            invoker.invoke(invocation);
-            Assertions.fail();
-        } catch (RpcException expected) {
-            Assertions.assertTrue(expected.getMessage().contains("Failed to forking invoke provider"), "Succeeded to forking invoke provider !");
-            assertFalse(expected.getCause() instanceof RpcException);
-        }
-        Map<String, String> afterInvoke = RpcContext.getContext().getAttachments();
-        Assertions.assertTrue(afterInvoke != null && afterInvoke.size() == 0, "clear attachment failed!");
-    }
-
-    @Test()
-    public void testInvokeNoException() {
-
-        resetInvokerToNoException();
-
-        ForkingClusterInvoker<ForkingClusterInvokerTest> invoker = new ForkingClusterInvoker<ForkingClusterInvokerTest>(
-                dic);
-        Result ret = invoker.invoke(invocation);
-        Assertions.assertSame(result, ret);
-    }
-
-=======
 /*
  * Licensed to the Apache Software Foundation (ASF) under one or more
  * contributor license agreements.  See the NOTICE file distributed with
@@ -309,5 +152,4 @@
         Assertions.assertSame(result, ret);
     }
 
->>>>>>> 8e624056
 }